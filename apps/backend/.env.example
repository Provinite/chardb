# Database
DATABASE_URL="postgresql://username:password@localhost:5432/chardb_db"

# JWT
JWT_SECRET="your-super-secret-jwt-key-here"

# Server
PORT=4000
NODE_ENV=development

# Frontend URL (for CORS)
FRONTEND_URL="http://localhost:3000"

# DeviantArt OAuth (for account linking)
# Register your app at https://www.deviantart.com/developers/
# NOTE: For deployed environments, these are managed via Terraform (stored in infra/environments/{env}/terraform.tfvars)
# The callback URL should match your backend domain + /auth/deviantart/callback
DEVIANTART_CLIENT_ID="your-deviantart-client-id"
DEVIANTART_CLIENT_SECRET="your-deviantart-client-secret"
DEVIANTART_CALLBACK_URL="http://localhost:4000/auth/deviantart/callback"

# Discord OAuth (for account linking) and Bot Integration
# Register your app at https://discord.com/developers/applications
# NOTE: For deployed environments, these are managed via Terraform (stored in infra/environments/{env}/terraform.tfvars)
# The callback URL should match your backend domain + /auth/discord/callback
DISCORD_CLIENT_ID="your-discord-client-id"
DISCORD_CLIENT_SECRET="your-discord-client-secret"
DISCORD_CALLBACK_URL="http://localhost:4000/auth/discord/callback"
# Bot token for Discord bot integration (username resolution, server management)
# Get this from the Bot section of your Discord application
DISCORD_BOT_TOKEN="your-discord-bot-token"

# OpenTelemetry Tracing
OTEL_SERVICE_NAME="chardb-backend"
OTEL_SERVICE_VERSION="1.0.0"
OTEL_EXPORTER_OTLP_ENDPOINT="http://localhost:4318"
OTEL_EXPORTER_OTLP_PROTOCOL="http/protobuf"
OTEL_TRACES_EXPORTER="otlp"
OTEL_METRICS_EXPORTER="otlp"
OTEL_LOG_LEVEL="info"

# Email Configuration
# For development, use MailHog (SMTP server on localhost:1025)
# For production, use AWS SES with IAM role authentication (no credentials needed)
SMTP_HOST="localhost"
SMTP_PORT="1025"
EMAIL_FROM="noreply@example.com"
<<<<<<< HEAD
# AWS Region (for SES, SQS, and other AWS services)
AWS_REGION="us-east-1"

# SQS Queue Consumer (for Discord bot prize distribution)
# Enable/disable the SQS consumer (set to false to disable in local dev)
AWS_SQS_ENABLED="true"
# Queue URL for prize distribution events from Discord bot
# Format: https://sqs.{region}.amazonaws.com/{account-id}/{queue-name}
AWS_SQS_QUEUE_URL="https://sqs.us-east-1.amazonaws.com/123456789012/chardb-prize-distribution"
=======
# AWS Region (for SES and other AWS services)
AWS_REGION="us-east-1"

# S3 Image Storage
# For local development with LocalStack:
#   - Uncomment AWS_ENDPOINT_URL and set fake credentials
#   - Start LocalStack: docker compose up localstack
#   - The chardb-images bucket is auto-created on startup
# For deployed environments, these are provided by Terraform outputs
AWS_ACCESS_KEY_ID="test"  # Use "test" for LocalStack
AWS_SECRET_ACCESS_KEY="test"  # Use "test" for LocalStack
AWS_ENDPOINT_URL="http://localhost:4566"  # LocalStack endpoint
S3_IMAGES_BUCKET="chardb-images"
CLOUDFRONT_IMAGES_DOMAIN="localhost:4566/chardb-images"
>>>>>>> 4505a4ec
<|MERGE_RESOLUTION|>--- conflicted
+++ resolved
@@ -45,18 +45,8 @@
 SMTP_HOST="localhost"
 SMTP_PORT="1025"
 EMAIL_FROM="noreply@example.com"
-<<<<<<< HEAD
-# AWS Region (for SES, SQS, and other AWS services)
-AWS_REGION="us-east-1"
 
-# SQS Queue Consumer (for Discord bot prize distribution)
-# Enable/disable the SQS consumer (set to false to disable in local dev)
-AWS_SQS_ENABLED="true"
-# Queue URL for prize distribution events from Discord bot
-# Format: https://sqs.{region}.amazonaws.com/{account-id}/{queue-name}
-AWS_SQS_QUEUE_URL="https://sqs.us-east-1.amazonaws.com/123456789012/chardb-prize-distribution"
-=======
-# AWS Region (for SES and other AWS services)
+# AWS Region (for SES, S3, SQS, and other AWS services)
 AWS_REGION="us-east-1"
 
 # S3 Image Storage
@@ -70,4 +60,11 @@
 AWS_ENDPOINT_URL="http://localhost:4566"  # LocalStack endpoint
 S3_IMAGES_BUCKET="chardb-images"
 CLOUDFRONT_IMAGES_DOMAIN="localhost:4566/chardb-images"
->>>>>>> 4505a4ec
+
+# SQS Queue Consumer (for Discord bot prize distribution)
+# Enable/disable the SQS consumer (set to false to disable in local dev)
+AWS_SQS_ENABLED="true"
+# Queue URL for prize distribution events from Discord bot
+# For LocalStack: http://localhost:4566/000000000000/chardb-prize-distribution
+# For production: https://sqs.{region}.amazonaws.com/{account-id}/{queue-name}
+AWS_SQS_QUEUE_URL="http://localhost:4566/000000000000/chardb-prize-distribution"