terraform {
  required_providers {
    aws = {
      source  = "hashicorp/aws"
      version = "~> 5.0"
    }
    random = {
      source  = "hashicorp/random"
      version = "~> 3.0"
    }
  }

  backend "s3" {
    bucket = "clovercoin-tf-state"
    key    = "chardb/environments/prod"
    region = "us-east-1"
  }
}

provider "aws" {
  region = var.aws_region
}

# Additional provider for us-east-1 (required for CloudFront ACM certificates)
provider "aws" {
  alias  = "us_east_1"
  region = "us-east-1"
}

# Route53 hosted zone lookup
data "aws_route53_zone" "main" {
  count = var.domain_name != null ? 1 : 0
  name  = var.domain_name
}

# Get current AWS account ID and region
data "aws_caller_identity" "current" {}
data "aws_region" "current" {}

# Generate random secret for CloudFront custom header
resource "random_password" "cloudfront_secret" {
  length  = 32
  special = false
}

# Generate JWT secret
resource "random_password" "jwt_secret" {
  length  = 64
  special = true
}

##############################################################################
# AWS Secrets Manager - Store sensitive application secrets
##############################################################################

# Database password secret
resource "aws_secretsmanager_secret" "db_password" {
  name        = "${var.project_name}-${var.environment}-db-password"
  description = "RDS database password for ${var.project_name}"

  tags = local.common_tags
}

resource "aws_secretsmanager_secret_version" "db_password" {
  secret_id     = aws_secretsmanager_secret.db_password.id
  secret_string = module.rds.db_password
}

# JWT secret
resource "aws_secretsmanager_secret" "jwt_secret" {
  name        = "${var.project_name}-${var.environment}-jwt-secret"
  description = "JWT secret for authentication"

  tags = local.common_tags
}

resource "aws_secretsmanager_secret_version" "jwt_secret" {
  secret_id     = aws_secretsmanager_secret.jwt_secret.id
  secret_string = random_password.jwt_secret.result
}

# DeviantArt client secret
resource "aws_secretsmanager_secret" "deviantart_client_secret" {
  name        = "${var.project_name}-${var.environment}-deviantart-secret"
  description = "DeviantArt OAuth client secret"

  tags = local.common_tags
}

resource "aws_secretsmanager_secret_version" "deviantart_client_secret" {
  secret_id     = aws_secretsmanager_secret.deviantart_client_secret.id
  secret_string = var.deviantart_client_secret
}

# Discord client secret
resource "aws_secretsmanager_secret" "discord_client_secret" {
  name        = "${var.project_name}-${var.environment}-discord-secret"
  description = "Discord OAuth client secret"

  tags = local.common_tags
}

resource "aws_secretsmanager_secret_version" "discord_client_secret" {
  secret_id     = aws_secretsmanager_secret.discord_client_secret.id
  secret_string = var.discord_client_secret
}

# Discord bot token
resource "aws_secretsmanager_secret" "discord_bot_token" {
  name        = "${var.project_name}-${var.environment}-discord-bot-token"
  description = "Discord bot token for bot integration"

  tags = local.common_tags
}

resource "aws_secretsmanager_secret_version" "discord_bot_token" {
  secret_id     = aws_secretsmanager_secret.discord_bot_token.id
  secret_string = var.discord_bot_token
}

# Database URL (complete connection string)
resource "aws_secretsmanager_secret" "database_url" {
  name        = "${var.project_name}-${var.environment}-database-url"
  description = "Complete PostgreSQL connection URL for Prisma"

  tags = local.common_tags
}

resource "aws_secretsmanager_secret_version" "database_url" {
  secret_id     = aws_secretsmanager_secret.database_url.id
  secret_string = "postgresql://${module.rds.db_username}:${urlencode(module.rds.db_password)}@${module.rds.db_address}:${module.rds.db_port}/${module.rds.db_name}"
}

# OpenTelemetry OTLP headers
resource "aws_secretsmanager_secret" "otel_otlp_headers" {
  name        = "${var.project_name}-${var.environment}-otel-otlp-headers"
  description = "OpenTelemetry OTLP exporter headers for authentication"

  tags = local.common_tags
}

resource "aws_secretsmanager_secret_version" "otel_otlp_headers" {
  secret_id     = aws_secretsmanager_secret.otel_otlp_headers.id
  secret_string = var.otel_otlp_headers
}

##############################################################################
# AWS SES - Email Identity & DKIM Configuration
##############################################################################

# SES Email Identity for domain verification
resource "aws_sesv2_email_identity" "domain" {
  email_identity = var.domain_name

  dkim_signing_attributes {
    next_signing_key_length = "RSA_2048_BIT"
  }

  tags = local.common_tags
}

# Route53 DNS records for SES domain verification
resource "aws_route53_record" "ses_verification" {
  count   = var.domain_name != null ? 1 : 0
  zone_id = data.aws_route53_zone.main[0].zone_id
  name    = "_amazonses.${var.domain_name}"
  type    = "TXT"
  ttl     = 600
  records = [aws_sesv2_email_identity.domain.dkim_signing_attributes[0].tokens[0]]
}

# Route53 DNS records for DKIM signing (3 CNAME records)
resource "aws_route53_record" "ses_dkim" {
  count   = var.domain_name != null ? 3 : 0
  zone_id = data.aws_route53_zone.main[0].zone_id
  name    = "${aws_sesv2_email_identity.domain.dkim_signing_attributes[0].tokens[count.index]}._domainkey.${var.domain_name}"
  type    = "CNAME"
  ttl     = 600
  records = ["${aws_sesv2_email_identity.domain.dkim_signing_attributes[0].tokens[count.index]}.dkim.amazonses.com"]
}

# Custom MAIL FROM domain configuration
resource "aws_sesv2_email_identity_mail_from_attributes" "domain" {
  email_identity         = aws_sesv2_email_identity.domain.email_identity
  mail_from_domain       = "mail.${var.domain_name}"
  behavior_on_mx_failure = "USE_DEFAULT_VALUE"
}

# MX record for custom MAIL FROM domain
resource "aws_route53_record" "ses_mail_from_mx" {
  count   = var.domain_name != null ? 1 : 0
  zone_id = data.aws_route53_zone.main[0].zone_id
  name    = "mail.${var.domain_name}"
  type    = "MX"
  ttl     = 600
  records = ["10 feedback-smtp.${data.aws_region.current.name}.amazonses.com"]
}

# SPF record for custom MAIL FROM domain
resource "aws_route53_record" "ses_mail_from_spf" {
  count   = var.domain_name != null ? 1 : 0
  zone_id = data.aws_route53_zone.main[0].zone_id
  name    = "mail.${var.domain_name}"
  type    = "TXT"
  ttl     = 600
  records = ["v=spf1 include:amazonses.com ~all"]
}

# DMARC record for main domain (monitoring mode, no reports)
resource "aws_route53_record" "dmarc" {
  count   = var.domain_name != null ? 1 : 0
  zone_id = data.aws_route53_zone.main[0].zone_id
  name    = "_dmarc.${var.domain_name}"
  type    = "TXT"
  ttl     = 600
  records = ["v=DMARC1; p=none;"]
}

# IAM policy for ECS task to send emails via SES
data "aws_iam_policy_document" "ecs_task_ses" {
  statement {
    actions = [
      "ses:SendEmail",
      "ses:SendRawEmail",
    ]
    resources = [
      aws_sesv2_email_identity.domain.arn,
    ]
  }
}

# ACM Certificate for frontend (root domain) - must be in us-east-1 for CloudFront
resource "aws_acm_certificate" "frontend" {
  count             = var.domain_name != null ? 1 : 0
  provider          = aws.us_east_1
  domain_name       = var.domain_name
  validation_method = "DNS"

  subject_alternative_names = [
    "*.${var.domain_name}"
  ]

  lifecycle {
    create_before_destroy = true
  }

  tags = local.common_tags
}

# DNS validation records for frontend certificate
resource "aws_route53_record" "frontend_cert_validation" {
  for_each = var.domain_name != null ? {
    for dvo in aws_acm_certificate.frontend[0].domain_validation_options : dvo.domain_name => {
      name   = dvo.resource_record_name
      record = dvo.resource_record_value
      type   = dvo.resource_record_type
    }
  } : {}

  allow_overwrite = true
  name            = each.value.name
  records         = [each.value.record]
  ttl             = 60
  type            = each.value.type
  zone_id         = data.aws_route53_zone.main[0].zone_id
}

# Frontend certificate validation
resource "aws_acm_certificate_validation" "frontend" {
  count                   = var.domain_name != null ? 1 : 0
  provider                = aws.us_east_1
  certificate_arn         = aws_acm_certificate.frontend[0].arn
  validation_record_fqdns = [for record in aws_route53_record.frontend_cert_validation : record.fqdn]
}

# ACM Certificate for API (regional certificate for NLB)
resource "aws_acm_certificate" "api" {
  count             = var.domain_name != null ? 1 : 0
  domain_name       = "api.${var.domain_name}"
  validation_method = "DNS"

  lifecycle {
    create_before_destroy = true
  }

  tags = local.common_tags
}

# DNS validation records for API certificate
resource "aws_route53_record" "api_cert_validation" {
  for_each = var.domain_name != null ? {
    for dvo in aws_acm_certificate.api[0].domain_validation_options : dvo.domain_name => {
      name   = dvo.resource_record_name
      record = dvo.resource_record_value
      type   = dvo.resource_record_type
    }
  } : {}

  allow_overwrite = true
  name            = each.value.name
  records         = [each.value.record]
  ttl             = 60
  type            = each.value.type
  zone_id         = data.aws_route53_zone.main[0].zone_id
}

# API certificate validation
resource "aws_acm_certificate_validation" "api" {
  count                   = var.domain_name != null ? 1 : 0
  certificate_arn         = aws_acm_certificate.api[0].arn
  validation_record_fqdns = [for record in aws_route53_record.api_cert_validation : record.fqdn]
}

##############################################################################
# VPC Infrastructure
##############################################################################

module "vpc" {
  source = "../../modules/vpc"

  name_prefix = "${var.project_name}-${var.environment}"
  vpc_cidr    = var.vpc_cidr
  az_count    = var.az_count

  tags = local.common_tags
}

##############################################################################
# ECR Repository
##############################################################################

module "backend_ecr" {
  source = "../../modules/ecr"

  name = "${var.project_name}-backend-${var.environment}"

  tags = local.common_tags
}

##############################################################################
# RDS Database
##############################################################################

module "rds" {
  source = "../../modules/rds"

  name_prefix          = "${var.project_name}-${var.environment}"
  vpc_id               = module.vpc.vpc_id
  db_subnet_group_name = module.vpc.db_subnet_group_name

  # Instance Configuration
  instance_class    = var.rds_instance_class
  allocated_storage = var.rds_allocated_storage
  storage_type      = var.rds_storage_type

  # Database Configuration
  engine_version  = var.rds_engine_version
  database_name   = var.rds_database_name
  master_username = var.rds_master_username

  # Networking
  publicly_accessible    = var.rds_publicly_accessible
  multi_az               = var.rds_multi_az
  management_cidr_blocks = var.rds_management_cidr_blocks

  # Backup
  backup_retention_period = var.rds_backup_retention_period
  skip_final_snapshot     = var.rds_skip_final_snapshot

  # Monitoring
  enable_enhanced_monitoring = var.rds_enable_enhanced_monitoring
  monitoring_interval        = var.rds_monitoring_interval

  # Security
  deletion_protection = var.rds_deletion_protection

  tags = local.common_tags
}

##############################################################################
<<<<<<< HEAD
# SQS Queue for Discord Bot Prize Distribution
##############################################################################

module "prize_distribution_queue" {
  source = "../../modules/sqs-queue"

  queue_name            = "${var.project_name}-prize-distribution-${var.environment}"
  visibility_timeout    = 30
  message_retention     = 345600  # 4 days
  max_receive_count     = 3
  dlq_message_retention = 1209600 # 14 days
  receive_wait_time     = 5       # Long polling - reduces API calls and costs

  tags = local.common_tags
=======
# Image Storage Infrastructure
##############################################################################

# Image storage S3 bucket
module "image_storage" {
  source = "../../modules/s3-image-storage"

  bucket_name          = "${var.project_name}-images-${var.environment}"
  environment          = var.environment
  allowed_cors_origins = var.domain_name != null ? ["https://${var.domain_name}"] : ["*"]
  # Bucket policy is separate to avoid circular dependency
  cloudfront_distribution_arn = null
}

# Image CDN CloudFront distribution
module "image_cdn" {
  source = "../../modules/cloudfront-image-cdn"

  environment                    = var.environment
  s3_bucket_name                 = module.image_storage.bucket_name
  s3_bucket_regional_domain_name = module.image_storage.bucket_regional_domain_name
  domain_name                    = var.domain_name != null ? "images.${var.domain_name}" : null
  acm_certificate_arn            = var.domain_name != null ? aws_acm_certificate_validation.frontend[0].certificate_arn : null
  route53_zone_id                = var.domain_name != null ? data.aws_route53_zone.main[0].zone_id : null
}

# Bucket policy to allow CloudFront OAC access
resource "aws_s3_bucket_policy" "images" {
  bucket = module.image_storage.bucket_id

  policy = jsonencode({
    Version = "2012-10-17"
    Statement = [
      {
        Sid    = "AllowCloudFrontOAC"
        Effect = "Allow"
        Principal = {
          Service = "cloudfront.amazonaws.com"
        }
        Action   = "s3:GetObject"
        Resource = "${module.image_storage.bucket_arn}/*"
        Condition = {
          StringEquals = {
            "AWS:SourceArn" = module.image_cdn.distribution_arn
          }
        }
      }
    ]
  })
>>>>>>> 4505a4ec
}

##############################################################################
# Internal Network Load Balancer
##############################################################################

module "nlb" {
  source = "../../modules/nlb-internal"

  name_prefix     = "${var.project_name}-${var.environment}"
  vpc_id          = module.vpc.vpc_id
  subnet_ids      = module.vpc.public_subnet_ids
  certificate_arn = var.domain_name != null ? aws_acm_certificate_validation.api[0].certificate_arn : ""

  # Target Configuration
  target_port     = var.backend_container_port
  target_protocol = "TCP"

  # Health Check
  health_check_protocol            = "HTTP"
  health_check_path                = var.backend_health_check_path
  health_check_interval            = var.backend_health_check_interval
  health_check_healthy_threshold   = 2
  health_check_unhealthy_threshold = 2

  # NLB Configuration
  enable_deletion_protection       = var.nlb_enable_deletion_protection
  enable_cross_zone_load_balancing = true

  tags = local.common_tags
}

##############################################################################
# ECS Fargate
##############################################################################

module "ecs" {
  source = "../../modules/ecs-fargate"

  name_prefix           = "${var.project_name}-${var.environment}"
  vpc_id                = module.vpc.vpc_id
  subnet_ids            = module.vpc.public_subnet_ids
  nlb_security_group_id = module.nlb.security_group_id
  target_group_arn      = module.nlb.target_group_arn
  aws_region            = data.aws_region.current.name

  # Container Configuration
  container_name  = "backend"
  container_image = var.backend_container_image != "" ? var.backend_container_image : "${module.backend_ecr.repository_url}:latest"
  container_port  = var.backend_container_port

  # Task Configuration
  task_cpu    = var.ecs_task_cpu
  task_memory = var.ecs_task_memory

  # Service Configuration
  desired_count    = var.ecs_desired_count
  assign_public_ip = true

  # Environment Variables (non-sensitive)
  environment_variables = [
    {
      name  = "NODE_ENV"
      value = "production"
    },
    {
      name  = "PORT"
      value = tostring(var.backend_container_port)
    },
    {
      name  = "DEVIANTART_CLIENT_ID"
      value = var.deviantart_client_id
    },
    {
      name  = "DEVIANTART_CALLBACK_URL"
      value = var.deviantart_callback_url
    },
    {
      name  = "DISCORD_CLIENT_ID"
      value = var.discord_client_id
    },
    {
      name  = "DISCORD_CALLBACK_URL"
      value = var.discord_callback_url
    },
    {
      name  = "API_URL"
      value = var.domain_name != null ? "https://api.${var.domain_name}" : ""
    },
    {
      name  = "FRONTEND_URL"
      value = var.domain_name != null ? "https://${var.domain_name}" : ""
    },
    {
      name  = "EMAIL_FROM"
      value = var.email_from
    },
    {
      name  = "AWS_REGION"
      value = data.aws_region.current.name
    },
<<<<<<< HEAD
    # SQS Queue Configuration
    {
      name  = "AWS_SQS_ENABLED"
      value = "true"
    },
    {
      name  = "AWS_SQS_QUEUE_URL"
      value = module.prize_distribution_queue.queue_url
=======
    # S3 Image Storage Configuration
    {
      name  = "S3_IMAGES_BUCKET"
      value = module.image_storage.bucket_name
    },
    {
      name  = "CLOUDFRONT_IMAGES_DOMAIN"
      value = module.image_cdn.custom_domain_name != null ? module.image_cdn.custom_domain_name : module.image_cdn.distribution_domain_name
>>>>>>> 4505a4ec
    },
    # GraphQL Security Configuration
    {
      name  = "GRAPHQL_PLAYGROUND"
      value = "false"
    },
    {
      name  = "GRAPHQL_INTROSPECTION"
      value = "false"
    },
    {
      name  = "GRAPHQL_CSRF_PREVENTION"
      value = "true"
    },
    # OpenTelemetry Configuration
    {
      name  = "OTEL_SERVICE_NAME"
      value = "${var.project_name}-backend"
    },
    {
      name  = "OTEL_SERVICE_VERSION"
      value = local.backend_version
    },
    {
      name  = "OTEL_EXPORTER_OTLP_ENDPOINT"
      value = var.otel_exporter_endpoint
    },
    {
      name  = "OTEL_EXPORTER_OTLP_PROTOCOL"
      value = "http/protobuf"
    },
    {
      name  = "OTEL_TRACES_EXPORTER"
      value = "otlp"
    },
    {
      name  = "OTEL_METRICS_EXPORTER"
      value = "otlp"
    },
    {
      name  = "OTEL_LOGS_EXPORTER"
      value = "otlp"
    },
    {
      name  = "OTEL_LOG_LEVEL"
      value = var.otel_log_level
    },
    {
      name  = "OTEL_RESOURCE_ATTRIBUTES"
      value = "service.name=${var.project_name}-backend,service.namespace=${var.project_name},deployment.environment=${var.environment}"
    },
    {
      name  = "OTEL_NODE_RESOURCE_DETECTORS"
      value = "env,host,os"
    },
  ]

  # Secrets from AWS Secrets Manager
  secret_variables = [
    {
      name      = "DATABASE_URL"
      valueFrom = aws_secretsmanager_secret.database_url.arn
    },
    {
      name      = "JWT_SECRET"
      valueFrom = aws_secretsmanager_secret.jwt_secret.arn
    },
    {
      name      = "DEVIANTART_CLIENT_SECRET"
      valueFrom = aws_secretsmanager_secret.deviantart_client_secret.arn
    },
    {
      name      = "DISCORD_CLIENT_SECRET"
      valueFrom = aws_secretsmanager_secret.discord_client_secret.arn
    },
    {
      name      = "DISCORD_BOT_TOKEN"
      valueFrom = aws_secretsmanager_secret.discord_bot_token.arn
    },
    {
      name      = "OTEL_EXPORTER_OTLP_HEADERS"
      valueFrom = aws_secretsmanager_secret.otel_otlp_headers.arn
    },
  ]

  # Secret ARNs for IAM permissions
  secrets_arns = [
    aws_secretsmanager_secret.database_url.arn,
    aws_secretsmanager_secret.jwt_secret.arn,
    aws_secretsmanager_secret.deviantart_client_secret.arn,
    aws_secretsmanager_secret.discord_client_secret.arn,
    aws_secretsmanager_secret.discord_bot_token.arn,
    aws_secretsmanager_secret.otel_otlp_headers.arn,
  ]

  # Container Health Check
  health_check = {
    command     = ["CMD-SHELL", "curl -f http://localhost:${var.backend_container_port}/health || exit 1"]
    interval    = 30
    timeout     = 3
    retries     = 3
    startPeriod = 5
  }

  # Logging
  log_retention_days        = var.ecs_log_retention_days
  enable_container_insights = var.ecs_enable_container_insights

  # IAM: Custom task role policy for S3 access
  task_role_policy_json = jsonencode({
    Version = "2012-10-17"
    Statement = [
      {
        Effect = "Allow"
        Action = [
          "s3:PutObject",
          "s3:GetObject",
          "s3:DeleteObject",
          "s3:ListBucket"
        ]
        Resource = [
          module.image_storage.bucket_arn,
          "${module.image_storage.bucket_arn}/*"
        ]
      }
    ]
  })

  tags = local.common_tags

  depends_on = [
    module.nlb,
  ]
}

##############################################################################
# Cross-Security-Group Rules (to avoid circular dependencies)
##############################################################################

# Allow ECS to connect to RDS
resource "aws_vpc_security_group_egress_rule" "ecs_to_rds" {
  security_group_id = module.ecs.security_group_id

  description                  = "Allow PostgreSQL to RDS"
  from_port                    = 5432
  to_port                      = 5432
  ip_protocol                  = "tcp"
  referenced_security_group_id = module.rds.security_group_id
}

# Allow RDS to receive connections from ECS
resource "aws_vpc_security_group_ingress_rule" "rds_from_ecs" {
  security_group_id = module.rds.security_group_id

  description                  = "PostgreSQL from ECS"
  from_port                    = 5432
  to_port                      = 5432
  ip_protocol                  = "tcp"
  referenced_security_group_id = module.ecs.security_group_id
}

##############################################################################
# ECS Task IAM Permissions
##############################################################################

# SES permissions for ECS task role
resource "aws_iam_role_policy" "ecs_task_ses" {
  name   = "${var.project_name}-${var.environment}-ecs-task-ses"
  role   = module.ecs.task_role_name
  policy = data.aws_iam_policy_document.ecs_task_ses.json

  depends_on = [
    module.ecs,
  ]
}

# SQS consumer permissions for ECS task role
resource "aws_iam_role_policy_attachment" "ecs_task_sqs_consumer" {
  role       = module.ecs.task_role_name
  policy_arn = module.prize_distribution_queue.consumer_policy_arn

  depends_on = [
    module.ecs,
  ]
}

##############################################################################
# CloudFront VPC Origin for API
##############################################################################

module "api_cloudfront" {
  source = "../../modules/cloudfront-vpc-origin"

  providers = {
    aws.us_east_1 = aws.us_east_1
  }

  name_prefix     = "${var.project_name}-${var.environment}-api"
  domain_name     = var.domain_name
  subdomain       = "api.${var.domain_name}"
  route53_zone_id = data.aws_route53_zone.main[0].zone_id
  nlb_dns_name    = module.nlb.nlb_dns_name

  # CloudFront Configuration
  price_class              = var.cloudfront_price_class
  cloudfront_secret_header = random_password.cloudfront_secret.result

  tags = local.common_tags

  depends_on = [
    module.nlb,
    module.ecs,
  ]
}

##############################################################################
# Frontend S3 + CloudFront
##############################################################################

module "frontend" {
  source = "../../../apps/frontend/infra"

  environment         = var.environment
  project_name        = var.project_name
  domain_name         = var.domain_name
  acm_certificate_arn = var.domain_name != null ? aws_acm_certificate_validation.frontend[0].certificate_arn : null
  route53_zone_id     = var.domain_name != null ? data.aws_route53_zone.main[0].zone_id : null
}

##############################################################################
# Local Variables
##############################################################################

locals {
  common_tags = {
    Environment = var.environment
    Project     = var.project_name
    ManagedBy   = "terraform"
  }

  # Read backend version from package.json
  backend_package_json = jsondecode(file("${path.module}/../../../apps/backend/package.json"))
  backend_version      = local.backend_package_json.version
}<|MERGE_RESOLUTION|>--- conflicted
+++ resolved
@@ -378,22 +378,6 @@
 }
 
 ##############################################################################
-<<<<<<< HEAD
-# SQS Queue for Discord Bot Prize Distribution
-##############################################################################
-
-module "prize_distribution_queue" {
-  source = "../../modules/sqs-queue"
-
-  queue_name            = "${var.project_name}-prize-distribution-${var.environment}"
-  visibility_timeout    = 30
-  message_retention     = 345600  # 4 days
-  max_receive_count     = 3
-  dlq_message_retention = 1209600 # 14 days
-  receive_wait_time     = 5       # Long polling - reduces API calls and costs
-
-  tags = local.common_tags
-=======
 # Image Storage Infrastructure
 ##############################################################################
 
@@ -443,7 +427,23 @@
       }
     ]
   })
->>>>>>> 4505a4ec
+}
+
+##############################################################################
+# SQS Queue for Discord Bot Prize Distribution
+##############################################################################
+
+module "prize_distribution_queue" {
+  source = "../../modules/sqs-queue"
+
+  queue_name            = "${var.project_name}-prize-distribution-${var.environment}"
+  visibility_timeout    = 30
+  message_retention     = 345600  # 4 days
+  max_receive_count     = 3
+  dlq_message_retention = 1209600 # 14 days
+  receive_wait_time     = 5       # Long polling - reduces API calls and costs
+
+  tags = local.common_tags
 }
 
 ##############################################################################
@@ -545,7 +545,15 @@
       name  = "AWS_REGION"
       value = data.aws_region.current.name
     },
-<<<<<<< HEAD
+    # S3 Image Storage Configuration
+    {
+      name  = "S3_IMAGES_BUCKET"
+      value = module.image_storage.bucket_name
+    },
+    {
+      name  = "CLOUDFRONT_IMAGES_DOMAIN"
+      value = module.image_cdn.custom_domain_name != null ? module.image_cdn.custom_domain_name : module.image_cdn.distribution_domain_name
+    },
     # SQS Queue Configuration
     {
       name  = "AWS_SQS_ENABLED"
@@ -554,16 +562,6 @@
     {
       name  = "AWS_SQS_QUEUE_URL"
       value = module.prize_distribution_queue.queue_url
-=======
-    # S3 Image Storage Configuration
-    {
-      name  = "S3_IMAGES_BUCKET"
-      value = module.image_storage.bucket_name
-    },
-    {
-      name  = "CLOUDFRONT_IMAGES_DOMAIN"
-      value = module.image_cdn.custom_domain_name != null ? module.image_cdn.custom_domain_name : module.image_cdn.distribution_domain_name
->>>>>>> 4505a4ec
     },
     # GraphQL Security Configuration
     {
